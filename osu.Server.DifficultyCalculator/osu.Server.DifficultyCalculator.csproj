﻿<Project Sdk="Microsoft.NET.Sdk">
    <Import Project="../osu.Server.props" />
    <PropertyGroup>
        <OutputType>Exe</OutputType>
        <TargetFramework>net5.0</TargetFramework>
        <AssemblyName>osu.Server.DifficultyCalculator</AssemblyName>
        <RootNamespace>osu.Server.DifficultyCalculator</RootNamespace>
        <LangVersion>7.1</LangVersion>
        <ServerGarbageCollection>true</ServerGarbageCollection>
        <ConcurrentGarbageCollection>true</ConcurrentGarbageCollection>
    </PropertyGroup>
    <ItemGroup>
        <PackageReference Include="Dapper" Version="2.0.90" />
        <PackageReference Include="Dapper.Contrib" Version="2.0.78" />
        <PackageReference Include="McMaster.Extensions.CommandLineUtils" Version="3.1.0" />
        <PackageReference Include="Microsoft.Extensions.Configuration" Version="5.0.0" />
        <PackageReference Include="Microsoft.Extensions.Configuration.EnvironmentVariables" Version="5.0.0" />
        <PackageReference Include="Microsoft.Extensions.Configuration.Json" Version="5.0.0" />
        <PackageReference Include="MySqlConnector" Version="1.3.14" />
        <PackageReference Include="ppy.osu.Game" Version="2021.1028.0" />
        <PackageReference Include="ppy.osu.Game.Rulesets.Osu" Version="2021.927.0" />
        <PackageReference Include="ppy.osu.Game.Rulesets.Taiko" Version="2021.927.0" />
<<<<<<< HEAD
        <PackageReference Include="ppy.osu.Game.Rulesets.Catch" Version="2021.1028.0" />
        <PackageReference Include="ppy.osu.Game.Rulesets.Mania" Version="2021.927.0" />
=======
        <PackageReference Include="ppy.osu.Game.Rulesets.Catch" Version="2021.927.0" />
        <PackageReference Include="ppy.osu.Game.Rulesets.Mania" Version="2021.1028.0" />
>>>>>>> bd5e1b8d
    </ItemGroup>
    <ItemGroup>
        <None Update="appsettings.*.json">
            <CopyToOutputDirectory>PreserveNewest</CopyToOutputDirectory>
        </None>
    </ItemGroup>
</Project><|MERGE_RESOLUTION|>--- conflicted
+++ resolved
@@ -20,13 +20,8 @@
         <PackageReference Include="ppy.osu.Game" Version="2021.1028.0" />
         <PackageReference Include="ppy.osu.Game.Rulesets.Osu" Version="2021.927.0" />
         <PackageReference Include="ppy.osu.Game.Rulesets.Taiko" Version="2021.927.0" />
-<<<<<<< HEAD
         <PackageReference Include="ppy.osu.Game.Rulesets.Catch" Version="2021.1028.0" />
-        <PackageReference Include="ppy.osu.Game.Rulesets.Mania" Version="2021.927.0" />
-=======
-        <PackageReference Include="ppy.osu.Game.Rulesets.Catch" Version="2021.927.0" />
         <PackageReference Include="ppy.osu.Game.Rulesets.Mania" Version="2021.1028.0" />
->>>>>>> bd5e1b8d
     </ItemGroup>
     <ItemGroup>
         <None Update="appsettings.*.json">
