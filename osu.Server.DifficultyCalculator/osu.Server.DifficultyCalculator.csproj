--- conflicted
+++ resolved
@@ -17,19 +17,11 @@
         <PackageReference Include="Microsoft.Extensions.Configuration.EnvironmentVariables" Version="5.0.0" />
         <PackageReference Include="Microsoft.Extensions.Configuration.Json" Version="5.0.0" />
         <PackageReference Include="MySqlConnector" Version="1.3.7" />
-<<<<<<< HEAD
         <PackageReference Include="ppy.osu.Game" Version="2021.424.0" />
         <PackageReference Include="ppy.osu.Game.Rulesets.Osu" Version="2021.424.0" />
-        <PackageReference Include="ppy.osu.Game.Rulesets.Taiko" Version="2021.331.0" />
+        <PackageReference Include="ppy.osu.Game.Rulesets.Taiko" Version="2021.424.0" />
         <PackageReference Include="ppy.osu.Game.Rulesets.Catch" Version="2021.424.0" />
         <PackageReference Include="ppy.osu.Game.Rulesets.Mania" Version="2021.424.0" />
-=======
-        <PackageReference Include="ppy.osu.Game" Version="2021.331.0" />
-        <PackageReference Include="ppy.osu.Game.Rulesets.Osu" Version="2021.331.0" />
-        <PackageReference Include="ppy.osu.Game.Rulesets.Taiko" Version="2021.424.0" />
-        <PackageReference Include="ppy.osu.Game.Rulesets.Catch" Version="2021.331.0" />
-        <PackageReference Include="ppy.osu.Game.Rulesets.Mania" Version="2021.331.0" />
->>>>>>> 194726f1
     </ItemGroup>
     <ItemGroup>
         <None Update="appsettings.*.json">
