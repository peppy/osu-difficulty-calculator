﻿<Project Sdk="Microsoft.NET.Sdk">
    <Import Project="../osu.Server.props" />
    <PropertyGroup>
        <OutputType>Exe</OutputType>
        <TargetFramework>net5.0</TargetFramework>
        <AssemblyName>osu.Server.DifficultyCalculator</AssemblyName>
        <RootNamespace>osu.Server.DifficultyCalculator</RootNamespace>
        <LangVersion>7.1</LangVersion>
        <ServerGarbageCollection>true</ServerGarbageCollection>
        <ConcurrentGarbageCollection>true</ConcurrentGarbageCollection>
    </PropertyGroup>
    <ItemGroup>
        <PackageReference Include="Dapper" Version="2.0.78" />
        <PackageReference Include="Dapper.Contrib" Version="2.0.78" />
        <PackageReference Include="McMaster.Extensions.CommandLineUtils" Version="3.1.0" />
        <PackageReference Include="Microsoft.Extensions.Configuration" Version="5.0.0" />
        <PackageReference Include="Microsoft.Extensions.Configuration.EnvironmentVariables" Version="5.0.0" />
        <PackageReference Include="Microsoft.Extensions.Configuration.Json" Version="5.0.0" />
        <PackageReference Include="MySqlConnector" Version="1.3.2" />
        <PackageReference Include="ppy.osu.Game" Version="2021.331.0" />
<<<<<<< HEAD
        <PackageReference Include="ppy.osu.Game.Rulesets.Osu" Version="2021.331.0" />
        <PackageReference Include="ppy.osu.Game.Rulesets.Taiko" Version="2021.226.0" />
        <PackageReference Include="ppy.osu.Game.Rulesets.Catch" Version="2021.331.0" />
=======
        <PackageReference Include="ppy.osu.Game.Rulesets.Osu" Version="2021.226.0" />
        <PackageReference Include="ppy.osu.Game.Rulesets.Taiko" Version="2021.331.0" />
        <PackageReference Include="ppy.osu.Game.Rulesets.Catch" Version="2021.226.0" />
>>>>>>> a90f24ad
        <PackageReference Include="ppy.osu.Game.Rulesets.Mania" Version="2021.226.0" />
    </ItemGroup>
    <ItemGroup>
        <None Update="appsettings.*.json">
            <CopyToOutputDirectory>PreserveNewest</CopyToOutputDirectory>
        </None>
    </ItemGroup>
</Project><|MERGE_RESOLUTION|>--- conflicted
+++ resolved
@@ -18,15 +18,9 @@
         <PackageReference Include="Microsoft.Extensions.Configuration.Json" Version="5.0.0" />
         <PackageReference Include="MySqlConnector" Version="1.3.2" />
         <PackageReference Include="ppy.osu.Game" Version="2021.331.0" />
-<<<<<<< HEAD
         <PackageReference Include="ppy.osu.Game.Rulesets.Osu" Version="2021.331.0" />
-        <PackageReference Include="ppy.osu.Game.Rulesets.Taiko" Version="2021.226.0" />
+        <PackageReference Include="ppy.osu.Game.Rulesets.Taiko" Version="2021.331.0" />
         <PackageReference Include="ppy.osu.Game.Rulesets.Catch" Version="2021.331.0" />
-=======
-        <PackageReference Include="ppy.osu.Game.Rulesets.Osu" Version="2021.226.0" />
-        <PackageReference Include="ppy.osu.Game.Rulesets.Taiko" Version="2021.331.0" />
-        <PackageReference Include="ppy.osu.Game.Rulesets.Catch" Version="2021.226.0" />
->>>>>>> a90f24ad
         <PackageReference Include="ppy.osu.Game.Rulesets.Mania" Version="2021.226.0" />
     </ItemGroup>
     <ItemGroup>
