--- conflicted
+++ resolved
@@ -16,15 +16,9 @@
         <PackageReference Include="Microsoft.Extensions.Configuration" Version="5.0.0" />
         <PackageReference Include="Microsoft.Extensions.Configuration.EnvironmentVariables" Version="5.0.0" />
         <PackageReference Include="Microsoft.Extensions.Configuration.Json" Version="5.0.0" />
-<<<<<<< HEAD
         <PackageReference Include="MySqlConnector" Version="1.3.14" />
         <PackageReference Include="ppy.osu.Game" Version="2021.1028.0" />
-        <PackageReference Include="ppy.osu.Game.Rulesets.Osu" Version="2021.927.0" />
-=======
-        <PackageReference Include="MySqlConnector" Version="1.3.12" />
-        <PackageReference Include="ppy.osu.Game" Version="2021.927.0" />
         <PackageReference Include="ppy.osu.Game.Rulesets.Osu" Version="2021.1028.0" />
->>>>>>> cd4801c5
         <PackageReference Include="ppy.osu.Game.Rulesets.Taiko" Version="2021.927.0" />
         <PackageReference Include="ppy.osu.Game.Rulesets.Catch" Version="2021.1028.0" />
         <PackageReference Include="ppy.osu.Game.Rulesets.Mania" Version="2021.1028.0" />
